--- conflicted
+++ resolved
@@ -25,13 +25,8 @@
         compile 'com.epam.reportportal:client-java:5.0.0-BETA-1'
         compile 'com.epam.reportportal:commons-model:5.0.0-BETA-7'
     } else {
-<<<<<<< HEAD
         compile 'com.github.reportportal:client-java:1173ab3'
-        compile 'com.github.reportportal:commons-model:c9e2d05'
-=======
-        compile 'com.github.reportportal:client-java:59bcb21b'
         compile 'com.github.reportportal:commons-model:2332113'
->>>>>>> c43e14d5
     }
     compile 'io.cucumber:cucumber-java:4.5.4'
 }
